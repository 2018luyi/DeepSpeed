'''
Copyright 2019 The Microsoft DeepSpeed Team
'''

import os
import torch
import warnings
import torch.distributed as dist

from torch.nn.modules import Module
from torch.distributed.distributed_c10d import _get_global_rank
from tensorboardX import SummaryWriter

from deepspeed.runtime.zero.stage2 import FP16_DeepSpeedZeroOptimizer
from deepspeed.runtime.zero.stage1 import FP16_DeepSpeedZeroOptimizer_Stage1
from deepspeed.runtime.zero.utils import is_zero_supported_optimizer
from deepspeed.runtime.activation_checkpointing import checkpointing as activation_checkpointing
from deepspeed.runtime.fp16.fused_optimizer import FP16_Optimizer
from deepspeed.runtime.fp16.unfused_optimizer import FP16_UnfusedOptimizer
from deepspeed.runtime.config import DeepSpeedConfig, DEEPSPEED_OPTIMIZERS, \
    ADAM_OPTIMIZER, LAMB_OPTIMIZER, ONEBIT_ADAM_OPTIMIZER, \
    TORCH_ADAM_PARAM, ADAM_W_MODE_PARAM

from deepspeed.runtime.dataloader import DeepSpeedDataLoader
from deepspeed.runtime.constants import \
    ROUTE_TRAIN, ROUTE_PREDICT, ROUTE_EVAL, \
    PLD_THETA, PLD_GAMMA
from deepspeed.runtime.zero.constants import \
    ZERO_OPTIMIZATION_OPTIMIZER_STATES, ZERO_OPTIMIZATION_GRADIENTS
from deepspeed.runtime.csr_tensor import CSRTensor
import deepspeed.runtime.lr_schedules as lr_schedules
from deepspeed.utils import logger, log_dist, init_distributed
from deepspeed.utils.timer import ThroughputTimer, SynchronizedWallClockTimer
from deepspeed.runtime.progressive_layer_drop import ProgressiveLayerDrop

from .pipe.module import PipelineModule
from .utils import ensure_directory_exists
from ..ops.op_builder import UtilsBuilder
from ..ops.adam import DeepSpeedCPUAdam
from ..ops.adam import FusedAdam

MEMORY_OPT_ALLREDUCE_SIZE = 500000000

try:
    from apex import amp
except ImportError:
    # Fail silently so we don't spam logs unnecessarily if user isn't using amp
    pass


def split_half_float_double_csr(tensors):
    dtypes = [
        "torch.cuda.HalfTensor",
        "torch.cuda.FloatTensor",
        "torch.cuda.DoubleTensor",
        CSRTensor.type()
    ]
    buckets = []
    for i, dtype in enumerate(dtypes):
        bucket = [t for t in tensors if t.type() == dtype]
        if bucket:
            buckets.append((dtype, bucket))
    return buckets


def _initialize_parameter_parallel_groups(parameter_parallel_size=None):
    data_parallel_size = int(dist.get_world_size())
    if parameter_parallel_size is None:
        parameter_parallel_size = int(data_parallel_size)
    logger.info("data_parallel_size: %s, parameter_parallel_size: %s",
                data_parallel_size,
                parameter_parallel_size)
    assert data_parallel_size % parameter_parallel_size == 0, \
        'world size should be divisible by parameter parallel size'
    rank = dist.get_rank()
    my_group = None
    for i in range(dist.get_world_size() // parameter_parallel_size):
        ranks = range(i * parameter_parallel_size, (i + 1) * parameter_parallel_size)
        group = torch.distributed.new_group(ranks)
        if rank in ranks:
            my_group = group
    return my_group


def print_configuration(args, name):
    logger.info('{}:'.format(name))
    for arg in sorted(vars(args)):
        dots = '.' * (29 - len(arg))
        logger.info('  {} {} {}'.format(arg, dots, getattr(args, arg)))


class DeepSpeedEngine(Module):
    r"""DeepSpeed engine for training.
    """
    def __init__(self,
                 args,
                 model,
                 optimizer=None,
                 model_parameters=None,
                 training_data=None,
                 lr_scheduler=None,
                 mpu=None,
                 dist_init_required=None,
                 collate_fn=None,
                 config_params=None):
        super(DeepSpeedEngine, self).__init__()
        self.client_optimizer = optimizer
        self.client_model_parameters = model_parameters
        self.client_lr_scheduler = lr_scheduler
        self.training_data = training_data
        self.collate_fn = collate_fn
        self.mpu = mpu
        self.data_parallel_group = None
        self.global_steps = 0
        self.global_samples = 0
        self.micro_steps = 0
        self.skipped_steps = 0
        self.gradient_average = True
        self.warn_unscaled_loss = True
        self.config_params = config_params
        self.loaded_checkpoint_mp_world_size = None
        self.loaded_checkpoint_dp_world_size = None
        self.enable_backward_allreduce = True
        self.progressive_layer_drop = None
        self.dist_backend = "nccl"

        if dist_init_required is None:
            dist_init_required = not dist.is_initialized()

        if dist_init_required is False:
            assert (dist.is_initialized()==True), "Torch distributed not initialized. Please set dist_init_required to True or initialize before calling deepspeed.initialize()"

        # Initialize torch distributed if needed
        init_distributed(dist_backend=self.dist_backend)

        self._do_args_sanity_check(args)
        self._configure_with_arguments(args, mpu)
        self._do_sanity_check()

<<<<<<< HEAD
        if mpu is not None:
            assert not self.elasticity_enabled(), "Elasticity is not currently supported" \
                " with model parallelism."

        self._init_distributed(dist_init_required)
=======
        self._set_distributed_vars()
>>>>>>> 7435b2f1

        if self.tensorboard_enabled() and self.global_rank == 0:
            self.summary_writer = self.get_summary_writer()

        # Configure distributed model
        self._configure_distributed_model(model)

        # Configure wall clock timer
        self.timers = SynchronizedWallClockTimer()

        # Throughput timer
        self.tput_timer = ThroughputTimer(
            batch_size=self.train_micro_batch_size_per_gpu(),
            num_workers=self.dp_world_size,
            steps_per_output=self.steps_per_print(),
            monitor_memory=False)

        if training_data:
            self.training_dataloader = self.deepspeed_io(training_data)
        else:
            self.training_dataloader = None

        # Configure optimizer and scheduler
        self.optimizer = None
        self.lr_scheduler = None
        if model_parameters or optimizer:
            self._configure_optimizer(optimizer, model_parameters)
            self._configure_lr_scheduler(lr_scheduler)
            self._report_progress(0)

        # Bookkeeping for csr support
        self.csr_tensor_module_names = set()
        if self.sparse_gradients_enabled():
            for name, module in self.module.named_modules():
                if isinstance(module, torch.nn.Embedding):
                    self.csr_tensor_module_names.add(name + ".weight")
                    logger.info("Will convert {} to sparse (csr) "
                                "tensor during training".format(name))

        self.save_non_zero_checkpoint = False
        self.save_zero_checkpoint = False
        self._configure_checkpointing(dist_init_required)

        if self.pld_enabled():
            self.progressive_layer_drop = self._configure_progressive_layer_drop()

        if self.global_rank == 0:
            self._config.print('DeepSpeedEngine configuration')
            if self.dump_state():
                print_configuration(self, 'DeepSpeedEngine')

        # Load pre-installed or JIT compile (un)flatten ops
        util_ops = UtilsBuilder().load()
        self.flatten = util_ops.flatten
        self.unflatten = util_ops.unflatten

<<<<<<< HEAD
    def _in_aml(self):
        # read AzureML environment variable to detect if we are using an Azure ML environment
        if 'AZUREML_EXPERIMENT_ID' in os.environ:
            return True
        else:
            return False

    def _set_environment_variables_for_nccl_backend(self,
                                                    args,
                                                    master_port=6105,
                                                    verbose=True):
        """Helper routine to get and set environment variables.
        This is adapted from Azure ML's documentation available from:
        https://azure.github.io/azureml-web/docs/cheatsheet/distributed-training/#environment-variables-from-openmpi
        """
        os.environ["RANK"] = os.environ["OMPI_COMM_WORLD_RANK"]
        os.environ["WORLD_SIZE"] = os.environ["OMPI_COMM_WORLD_SIZE"]
        single_node = int(os.environ["OMPI_COMM_WORLD_LOCAL_SIZE"]) == int(
            os.environ["WORLD_SIZE"])
        if not single_node:
            master_node_params = os.environ["AZ_BATCH_MASTER_NODE"].split(":")
            os.environ["MASTER_ADDR"] = master_node_params[0]
            # Do not overwrite master port with that defined in AZ_BATCH_MASTER_NODE
            if "MASTER_PORT" not in os.environ:
                os.environ["MASTER_PORT"] = str(master_port)
        else:
            os.environ["MASTER_ADDR"] = os.environ["AZ_BATCHAI_MPI_MASTER_NODE"]
            os.environ["MASTER_PORT"] = "54965"
        print("NCCL_SOCKET_IFNAME original value = {}".format(
            os.environ["NCCL_SOCKET_IFNAME"]))

        os.environ["NCCL_SOCKET_IFNAME"] = "^docker0,lo"
        args.local_rank = int(os.environ["OMPI_COMM_WORLD_LOCAL_RANK"])

        if verbose:
            logger.info(
                "Discovered AzureML settings of world_rank={}, local_rank={}, world_size={}, master_addr={}, master_port={}"
                .format(os.environ['RANK'],
                        args.local_rank,
                        os.environ['WORLD_SIZE'],
                        os.environ['MASTER_ADDR'],
                        os.environ['MASTER_PORT']))

    def _mpi_check(self, args, dist_init_required):
        from mpi4py import MPI
        import subprocess
        comm = MPI.COMM_WORLD
        rank = comm.Get_rank()
        world_size = comm.Get_size()

        master_addr = None
        if rank == 0:
            hostname_cmd = ["hostname -I"]
            result = subprocess.check_output(hostname_cmd, shell=True)
            master_addr = result.decode('utf-8').split()[0]
        master_addr = comm.bcast(master_addr, root=0)

        # Determine local rank by assuming hostnames are unique
        proc_name = MPI.Get_processor_name()
        all_procs = comm.allgather(proc_name)
        local_rank = sum([i == proc_name for i in all_procs[:rank]])

        os.environ['RANK'] = str(rank)
        os.environ['WORLD_SIZE'] = str(world_size)
        args.local_rank = local_rank
        os.environ['MASTER_ADDR'] = master_addr
        os.environ['MASTER_PORT'] = TORCH_DISTRIBUTED_DEFAULT_PORT

        logger.info(
            "Discovered MPI settings of world_rank={}, local_rank={}, world_size={}, master_addr={}, master_port={}"
            .format(os.environ['RANK'],
                    args.local_rank,
                    os.environ['WORLD_SIZE'],
                    os.environ['MASTER_ADDR'],
                    os.environ['MASTER_PORT']))

        if not dist_init_required and dist.is_initialized():
            assert dist.get_rank() == rank, "MPI rank {} does not match torch rank {}".format(rank, dist.get_rank())
            assert dist.get_world_size() == world_size, "MPI world size {} does not match torch world size {}".format(
                world_size, dist.get_world_size())

    def elasticity_enabled(self):
        return self._config.elasticity_enabled

=======
>>>>>>> 7435b2f1
    def pld_enabled(self):
        return self._config.pld_enabled

    def pld_params(self):
        return self._config.pld_params

    def pld_theta(self):
        return self.pld_params()[PLD_THETA]

    def pld_gamma(self):
        return self.pld_params()[PLD_GAMMA]

    def tensorboard_enabled(self):
        return self._config.tensorboard_enabled

    def tensorboard_output_path(self):
        return self._config.tensorboard_output_path

    def tensorboard_job_name(self):
        return self._config.tensorboard_job_name

    def get_summary_writer(self,
                           name="DeepSpeedJobName",
                           base=os.path.join(os.environ["HOME"],
                                             "tensorboard")):
        if self.tensorboard_output_path():
            base_dir = self.tensorboard_output_path()
            job_name = self.tensorboard_job_name()
            log_dir = os.path.join(base_dir, job_name)
        else:
            if self.tensorboard_job_name():
                name = self.tensorboard_job_name()

            # Infrastructure-specific job-id
            if 'DLWS_JOB_ID' in os.environ:
                infra_job_id = os.environ['DLWS_JOB_ID']
            elif 'DLTS_JOB_ID' in os.environ:
                infra_job_id = os.environ['DLTS_JOB_ID']
            else:
                infra_job_id = 'unknown-job-id'

            summary_writer_dir_name = os.path.join(infra_job_id, "logs")
            log_dir = os.path.join(base, summary_writer_dir_name, name)

        os.makedirs(log_dir, exist_ok=True)

        return SummaryWriter(log_dir=log_dir)

    def wall_clock_breakdown(self):
        return self._config.wall_clock_breakdown

    def memory_breakdown(self):
        return self._config.memory_breakdown

    def sparse_gradients_enabled(self):
        return self._config.sparse_gradients_enabled

    def train_batch_size(self):
        return self._config.train_batch_size

    def train_micro_batch_size_per_gpu(self):
        return self._config.train_micro_batch_size_per_gpu

    def optimizer_name(self):
        return self.client_optimizer.__class__.__name__ if self.client_optimizer else self._config.optimizer_name

    def optimizer_params(self):
        return self._config.optimizer_params

    def optimizer_legacy_fusion(self):
        return self._config.optimizer_legacy_fusion

    def scheduler_name(self):
        return self._config.scheduler_name

    def scheduler_params(self):
        return self._config.scheduler_params

    def zero_optimization(self):
        return self._config.zero_enabled

    def zero_allow_untested_optimizer(self):
        return self._config.zero_allow_untested_optimizer

    def zero_reduce_scatter(self):
        return self._config.zero_config.reduce_scatter

    def zero_overlap_comm(self):
        return self._config.zero_config.overlap_comm

    def zero_cpu_offload(self):
        return self._config.zero_config.cpu_offload

    def zero_optimization_stage(self):
        return self._config.zero_optimization_stage

    def zero_reduce_bucket_size(self):
        return self._config.zero_config.reduce_bucket_size

    def zero_allgather_bucket_size(self):
        return self._config.zero_config.allgather_bucket_size

    def zero_optimization_partition_gradients(self):
        return self.zero_optimization_stage() >= ZERO_OPTIMIZATION_GRADIENTS

    def zero_contiguous_gradients(self):
        return self._config.zero_config.contiguous_gradients

    def zero_load_from_fp32_weights(self):
        return self._config.zero_config.load_from_fp32_weights

    def zero_elastic_checkpoint(self):
        return self._config.zero_config.elastic_checkpoint

    def fp16_enabled(self):
        return self._config.fp16_enabled

    def amp_enabled(self):
        return self._config.amp_enabled

    def amp_params(self):
        return self._config.amp_params

    def loss_scale(self):
        return self._config.loss_scale

    def gradient_accumulation_steps(self):
        return self._config.gradient_accumulation_steps

    def allreduce_always_fp32(self):
        return self._config.allreduce_always_fp32

    def postscale_gradients(self):
        return not self._config.prescale_gradients

    def gradient_predivide_factor(self):
        return self._config.gradient_predivide_factor

    def steps_per_print(self):
        return self._config.steps_per_print

    def zero_allgather_partitions(self):
        return self._config.zero_config.allgather_partitions

    def dump_state(self):
        return self._config.dump_state

    def gradient_clipping(self):
        return self._config.gradient_clipping

    def dynamic_loss_scale(self):
        return self._config.loss_scale == 0

    def initial_dynamic_scale(self):
        return self._config.initial_dynamic_scale

    def dynamic_loss_scale_args(self):
        return self._config.dynamic_loss_scale_args

    def _configure_lr_scheduler(self, client_lr_scheduler):
        # First check for scheduler in json configuration
        lr_scheduler = self._scheduler_from_config(self.optimizer)
        if lr_scheduler:
            if self.global_rank == 0:
                logger.info(
                    f'DeepSpeed using configured LR scheduler = {self.scheduler_name()}')
            self.lr_scheduler = lr_scheduler
        else:
            if self.global_rank == 0:
                logger.info('DeepSpeed using client LR scheduler')
            self.lr_scheduler = client_lr_scheduler
        log_dist(f'DeepSpeed LR Scheduler = {self.lr_scheduler}', ranks=[0])

    def _configure_checkpointing(self, dist_init_required):

        dp_rank = self.global_rank
        if self.mpu:
            dp_rank = self.mpu.get_data_parallel_rank()

        # only the first data parallel process needs to store the model checkpoint
        self.save_non_zero_checkpoint = (dp_rank == 0)

        if self.zero_optimization():
            param_rank = torch.distributed.get_rank(
                group=self.optimizer.dp_process_group)

            # Only the first parameter parallel process needs to store the
            # optimizer state checkpoints for zero
            self.save_zero_checkpoint = (param_rank == dp_rank)

    def _scheduler_from_config(self, optimizer):
        scheduler_name = self.scheduler_name()
        if scheduler_name is not None:
            if hasattr(lr_schedules, scheduler_name):
                scheduler = getattr(lr_schedules, scheduler_name)
            else:
                assert hasattr(torch.optim.lr_scheduler, scheduler_name), \
                    f"DeepSpeed does not recognize LR scheduler {scheduler_name}"

                scheduler = getattr(torch.optim.lr_scheduler, scheduler_name)

            scheduler_params = self.scheduler_params()
            instantiated_scheduler = scheduler(optimizer, **scheduler_params)
            return instantiated_scheduler
        else:
            return None

    def _set_distributed_vars(self):
        if self.local_rank >= 0:
            torch.cuda.set_device(self.local_rank)
            self.device = torch.device("cuda", self.local_rank)
            self.world_size = dist.get_world_size()
            self.global_rank = dist.get_rank()
        else:
            self.world_size = 1
            self.global_rank = 0
            self.device = torch.device("cuda")

    # Configure based on command line arguments
    def _configure_with_arguments(self, args, mpu):
        self.local_rank = args.local_rank if hasattr(args, 'local_rank') else 0
        self._config = DeepSpeedConfig(args.deepspeed_config,
                                       mpu,
                                       param_dict=self.config_params)

    # Validate command line arguments
    def _do_args_sanity_check(self, args):
        if hasattr(args, 'deepscale_config') and args.deepscale_config is not None:
            logger.warning(
                "************ --deepscale_config is deprecated, please use --deepspeed_config ************"
            )
            if hasattr(args, 'deepspeed_config'):
                assert args.deepspeed_config is None, "Not sure how to proceed, we were given both a deepscale_config and deepspeed_config"
            args.deepspeed_config = args.deepscale_config

        assert hasattr(args, 'local_rank') and type(args.local_rank) == int, \
            'DeepSpeed requires integer command line parameter --local_rank'

        if self.config_params is None:
            assert hasattr(args, 'deepspeed_config') and args.deepspeed_config is not None, \
                'DeepSpeed requires --deepspeed_config to specify configuration file'

            assert os.path.isfile(args.deepspeed_config), \
                'DeepSpeed configuration file: {} is not an existing file'.format(args.deepspeed_config)

    def _is_supported_optimizer(self, optimizer_name):
        return optimizer_name in DEEPSPEED_OPTIMIZERS or \
            getattr(torch.optim, optimizer_name, None) is not None

    # Validate configuration based on command line arguments
    def _do_sanity_check(self):
        if not self.client_optimizer:
            assert self._is_supported_optimizer(self.optimizer_name()), \
                '{} is not a supported DeepSpeed Optimizer'.format(self.optimizer_name())
            assert self.client_model_parameters, \
                'DeepSpeed {} optimizer requires parameters in initialize() call'.format(self.optimizer_name())

        if self.optimizer_name() == LAMB_OPTIMIZER:
            assert self.dynamic_loss_scale(), \
                'DeepSpeed {} optimizer requires dynamic loss scaling'.format(self.optimizer_name())

    def _broadcast_model(self):
        for p in self.module.parameters():
            if torch.is_tensor(p):
                dist.broadcast(p,
                               self.broadcast_src_rank,
                               group=self.data_parallel_group)

    def _configure_distributed_model(self, model):
        self.module = model
        if self.fp16_enabled():
            self.module.half()
        self.module.to(self.device)

        if self.mpu is None:
            self.data_parallel_group = _initialize_parameter_parallel_groups()
            self.dp_world_size = dist.get_world_size()
            self.mp_world_size = 1
            self.broadcast_src_rank = 0
        else:
            self.data_parallel_group = self.mpu.get_data_parallel_group()
            self.dp_world_size = self.mpu.get_data_parallel_world_size()
            self.mp_world_size = self.mpu.get_model_parallel_world_size()
            self.broadcast_src_rank = _get_global_rank(
                self.mpu.get_data_parallel_group(),
                0)

        if not self.amp_enabled():
            self._broadcast_model()

    # Configure optimizer
    def _configure_optimizer(self, client_optimizer, model_parameters):

        if client_optimizer is not None:
            basic_optimizer = client_optimizer
            if self.global_rank == 0:
                logger.info('Using client Optimizer as basic optimizer')
        else:
            basic_optimizer = self._configure_basic_optimizer(model_parameters)
            if self.global_rank == 0:
                logger.info(
                    'Using DeepSpeed Optimizer param name {} as basic optimizer'.format(
                        self.optimizer_name()))

        if self.global_rank == 0:
            logger.info('DeepSpeed Basic Optimizer = {}'.format(basic_optimizer))

        if self.zero_optimization():
            assert not self.amp_enabled(), "Amp and ZeRO are not currently compatible, please use (legacy) fp16 mode which performs similar to amp opt_mode=O2"
            if not is_zero_supported_optimizer(basic_optimizer):
                assert self.zero_allow_untested_optimizer(), \
                    'You are using an untested ZeRO Optimizer. Please add <"zero_allow_untested_optimizer": true> in the configuration file to use it.'

                if self.global_rank == 0:
                    logger.warning(
                        "**** You are using ZeRO with an untested optimizer, proceed with caution *****"
                    )
            self.optimizer = self._configure_zero_optimizer(basic_optimizer)
        elif self.amp_enabled():
            assert not self.fp16_enabled(), "Cannot enable both amp with (legacy) fp16 mode"
            amp_params = self.amp_params()
            if self.global_rank == 0:
                logger.info(f"Initializing AMP with these params: {amp_params}")
            try:
                logger.info("Initializing Apex amp from: {}".format(amp.__path__))
            except NameError:
                # If apex/amp is available it will be imported above
                raise RuntimeError(
                    "Unable to import apex/amp, please make sure it is installed")
            self.module, self.optimizer = amp.initialize(self.module, basic_optimizer, **amp_params)
            self._broadcast_model()
        elif self.fp16_enabled():
            self.optimizer = self._configure_fp16_optimizer(basic_optimizer)
        else:
            self.optimizer = basic_optimizer
        logger.info('DeepSpeed Final Optimizer = {}'.format(self.optimizer))
        logger.info('DeepSpeed Final Optimizer = {}'.format(self.optimizer.state_dict()))

    def _configure_basic_optimizer(self, model_parameters):
        optimizer_parameters = self.optimizer_params()
        # print(optimizer_parameters.keys())
        if 'max_grad_norm' in optimizer_parameters.keys():
            raise ValueError(
                "'max_grad_norm' is not supported as an optimizer parameter, please switch to using the deepspeed parameter 'gradient_clipping' see: https://www.deepspeed.ai/docs/config-json/#gradient-clipping for more details"
            )

        if self.optimizer_name() == ADAM_OPTIMIZER:
            torch_adam = optimizer_parameters.pop(TORCH_ADAM_PARAM, False)
            adam_w_mode = optimizer_parameters.pop(ADAM_W_MODE_PARAM, True)

            # zero-offload  torch-adam  adam_w_mode optimizer
            # T|F           T           T           torch.optim.AdamW
            # T|F           T           F           torch.optim.Adam
            # T             F           T|F         DeepSpeedCPUAdam(adam_w_mode)
            # F             F           T|F         FusedAdam(adam_w_mode)
            if torch_adam:
                if adam_w_mode:
                    optimizer = torch.optim.AdamW(model_parameters,
                                                  **optimizer_parameters)
                else:
                    optimizer = torch.optim.Adam(model_parameters,
                                                 **optimizer_parameters)
            elif self.zero_cpu_offload():
                optimizer = DeepSpeedCPUAdam(model_parameters,
                                             **optimizer_parameters,
                                             adamw_mode=adam_w_mode)
            else:
                optimizer_parameters[ADAM_W_MODE_PARAM] = adam_w_mode
                optimizer = FusedAdam(model_parameters, **optimizer_parameters)

        elif self.optimizer_name() == LAMB_OPTIMIZER:
            from deepspeed.ops.lamb import FusedLamb
            optimizer = FusedLamb(model_parameters, **optimizer_parameters)
        elif self.optimizer_name() == ONEBIT_ADAM_OPTIMIZER:
            from deepspeed.runtime.fp16.onebit_adam import OnebitAdam
            optimizer = OnebitAdam(model_parameters, self, **optimizer_parameters)
        else:
            torch_optimizer = getattr(torch.optim, self.optimizer_name())
            optimizer = torch_optimizer(model_parameters, **optimizer_parameters)
        return optimizer

    def _configure_fp16_optimizer(self, optimizer):
        initial_dynamic_scale = self.initial_dynamic_scale()
        dynamic_loss_args = self.dynamic_loss_scale_args()
        clip_grad = self.gradient_clipping()
        if isinstance(optimizer,
                      FusedAdam) or self.optimizer_name() == ONEBIT_ADAM_OPTIMIZER:
            if self.dynamic_loss_scale():
                logger.info('Creating fp16 optimizer with dynamic loss scale')
                timers = self.timers if self.wall_clock_breakdown() else None
                optimizer = FP16_Optimizer(
                    optimizer,
                    dynamic_loss_scale=True,
                    initial_dynamic_scale=initial_dynamic_scale,
                    dynamic_loss_args=dynamic_loss_args,
                    mpu=self.mpu,
                    clip_grad=clip_grad,
                    fused_adam_legacy=self.optimizer_legacy_fusion(),
                    timers=timers)
            else:
                logger.info('Creating fp16 optimizer with static loss scale: {}'.format(
                    self.loss_scale()))
                optimizer = FP16_Optimizer(
                    optimizer,
                    static_loss_scale=self.loss_scale(),
                    mpu=self.mpu,
                    clip_grad=clip_grad,
                    fused_adam_legacy=self.optimizer_legacy_fusion())
        else:
            logger.info('Creating fp16 unfused optimizer with dynamic loss scale')
            optimizer = FP16_UnfusedOptimizer(
                optimizer,
                static_loss_scale=self.loss_scale(),
                dynamic_loss_scale=self.dynamic_loss_scale(),
                dynamic_loss_args=dynamic_loss_args,
                mpu=self.mpu,
                clip_grad=clip_grad,
                fused_lamb_legacy=self.optimizer_name() == LAMB_OPTIMIZER)

        return optimizer

    def _configure_zero_optimizer(self, optimizer):
        zero_stage = self.zero_optimization_stage()
        logger.info('Creating fp16 ZeRO stage {} optimizer'.format(zero_stage))
        assert not self.allreduce_always_fp32(), "ZeRO does not support 'fp32_allreduce': true"
        if zero_stage == ZERO_OPTIMIZATION_OPTIMIZER_STATES:
            assert self.zero_reduce_scatter(), 'Stage 1 only supports reduce scatter mode'
            optimizer = FP16_DeepSpeedZeroOptimizer_Stage1(
                optimizer,
                static_loss_scale=self.loss_scale(),
                dynamic_loss_scale=self.dynamic_loss_scale(),
                dynamic_loss_args=self.dynamic_loss_scale_args(),
                clip_grad=self.gradient_clipping(),
                all_gather_partitions=self.zero_allgather_partitions(),
                allgather_size=self.zero_allgather_bucket_size(),
                max_elements_per_comm=self.zero_reduce_bucket_size(),
                dp_process_group=self.data_parallel_group,
                elastic_checkpoint=self.zero_elastic_checkpoint(),
                mpu=self.mpu)
        elif zero_stage == ZERO_OPTIMIZATION_GRADIENTS:
            optimizer = FP16_DeepSpeedZeroOptimizer(
                optimizer,
                timers=self.timers,
                static_loss_scale=self.loss_scale(),
                dynamic_loss_scale=self.dynamic_loss_scale(),
                dynamic_loss_args=self.dynamic_loss_scale_args(),
                clip_grad=self.gradient_clipping(),
                contiguous_gradients=self.zero_contiguous_gradients(),
                reduce_bucket_size=self.zero_reduce_bucket_size(),
                allgather_bucket_size=self.zero_allgather_bucket_size(),
                dp_process_group=self.data_parallel_group,
                reduce_scatter=self.zero_reduce_scatter(),
                overlap_comm=self.zero_overlap_comm(),
                cpu_offload=self.zero_cpu_offload(),
                mpu=self.mpu,
                postscale_gradients=self.postscale_gradients(),
                gradient_predivide_factor=self.gradient_predivide_factor(),
                gradient_accumulation_steps=self.gradient_accumulation_steps())
        else:
            raise NotImplementedError("ZeRO stage {} not implemented".format(zero_stage))

        return optimizer

    def _configure_progressive_layer_drop(self):
        pld = ProgressiveLayerDrop(theta=self.pld_theta(), gamma=self.pld_gamma())

        return pld

    def deepspeed_io(self,
                     dataset,
                     batch_size=None,
                     route=ROUTE_TRAIN,
                     pin_memory=True,
                     data_sampler=None,
                     collate_fn=None,
                     num_local_io_workers=None):
        if not isinstance(dataset, torch.utils.data.Dataset):
            raise ValueError("Training data must be a torch Dataset")

        if data_sampler is None and (route == ROUTE_PREDICT or route == ROUTE_EVAL):
            data_sampler = torch.utils.data.SequentialSampler(dataset)

        if batch_size is None:
            batch_size = self.train_micro_batch_size_per_gpu()

        if collate_fn is None:
            collate_fn = self.collate_fn

        # Currently we only use timer in train route
        deepspeed_io_timer = None
        if route == ROUTE_TRAIN:
            deepspeed_io_timer = self.tput_timer

        # If mpu is provied, forward world size and parallel rank to sampler.
        data_parallel_world_size = None
        data_parallel_rank = None
        if self.mpu is not None:
            data_parallel_world_size = self.mpu.get_data_parallel_world_size()
            data_parallel_rank = self.mpu.get_data_parallel_rank()

        return DeepSpeedDataLoader(dataset=dataset,
                                   batch_size=batch_size,
                                   pin_memory=pin_memory,
                                   collate_fn=collate_fn,
                                   local_rank=self.local_rank,
                                   tput_timer=deepspeed_io_timer,
                                   num_local_io_workers=num_local_io_workers,
                                   data_sampler=data_sampler,
                                   data_parallel_world_size=data_parallel_world_size,
                                   data_parallel_rank=data_parallel_rank)

    def train(self, mode=True):
        r"""
        """

        self.warn_unscaled_loss = True
        self.module.train(mode)

    def eval(self):
        r"""
        """

        self.warn_unscaled_loss = True
        self.module.train(False)

    def _scale_loss(self, prescaled_loss):
        if isinstance(prescaled_loss, torch.Tensor):
            scaled_loss = prescaled_loss / self.gradient_accumulation_steps()
        elif isinstance(prescaled_loss, tuple) or isinstance(prescaled_loss, list):
            scaled_loss = []
            for l in prescaled_loss:
                if isinstance(l, torch.Tensor):
                    scaled_loss.append(l / self.gradient_accumulation_steps())
                else:
                    scaled_loss.append(l)
        else:
            scaled_loss = prescaled_loss
            if self.warn_unscaled_loss:
                logger.warning(
                    f'DeepSpeed unable to scale loss because of type: {type(prescaled_loss)}'
                )
                self.warn_unscaled_loss = False

        return scaled_loss

    def forward(self, *inputs, **kwargs):
        r"""Execute forward propagation

        Arguments:
            *inputs: Variable length input list
            **kwargs: variable length keyword arguments
        """

        if self.module.training and self.progressive_layer_drop:
            kwargs.update(self.progressive_layer_drop.get_state())

        if self.wall_clock_breakdown():
            self.timers('forward_microstep').start()
            self.timers('forward').start()

        if self.training_dataloader is None:
            self.tput_timer.start()
        loss = self.module(*inputs, **kwargs)

        if self.wall_clock_breakdown():
            self.timers('forward').stop()
            self.timers('forward_microstep').stop()

        return loss

    def allreduce_gradients(self, bucket_size=MEMORY_OPT_ALLREDUCE_SIZE):
        #Zero stage 2 communicates during non gradient accumulation boundaries as well
        if self.zero_optimization_partition_gradients():
            self.optimizer.overlapping_partition_gradients_reduce_epilogue()

        #Communicate only at gradient accumulation boundaries
        elif self.is_gradient_accumulation_boundary():
            if self.zero_optimization_stage() == ZERO_OPTIMIZATION_OPTIMIZER_STATES:
                assert self.zero_reduce_scatter()
                self.optimizer.reduce_scatter_gradients(
                    postscale_gradients=self.postscale_gradients(),
                    gradient_predivide_factor=self.gradient_predivide_factor(),
                    gradient_average=self.gradient_average)
            else:
                self.buffered_allreduce_fallback(elements_per_buffer=bucket_size)

    def backward(self, loss, allreduce_gradients=True, release_loss=False):
        r"""Execute backward pass on the loss

        Arguments:
            loss: Torch tensor on which to execute backward propagation
            allreduce_gradients: If this is False, then gradient averaging will be skipped. Default is True.
        """

        if not allreduce_gradients:
            logger.warning(
                f'Argument `allreduce_gradients` is deprecated, ignored, and will soon be removed'
            )

        # scale loss w.r.t. gradient accumulation if needed
        if self.gradient_accumulation_steps() > 1:
            loss = self._scale_loss(loss.float())

        # Log training Loss
        if self.tensorboard_enabled():
            if self.is_gradient_accumulation_boundary():
                if self.global_rank == 0:
                    self.summary_events = [
                        (f'Train/Samples/train_loss',
                         loss.mean().item() * self.gradient_accumulation_steps(),
                         self.global_samples)
                    ]
                    for event in self.summary_events:  # write_summary_events
                        self.summary_writer.add_scalar(event[0], event[1], event[2])
                    self.summary_writer.flush()

        if self.wall_clock_breakdown():
            self.timers('backward_microstep').start()
            self.timers('backward').start()

        assert self.optimizer is not None, "must provide optimizer during " \
                                           "init in order to use backward"

        if self.wall_clock_breakdown():
            self.timers('backward_inner_microstep').start()
            self.timers('backward_inner').start()

        if self.zero_optimization():
            self.optimizer.is_gradient_accumulation_boundary = self.is_gradient_accumulation_boundary(
            )
            self.optimizer.backward(loss)
        elif self.amp_enabled():
            # AMP requires delaying unscale when inside gradient accumulation boundaries
            # https://nvidia.github.io/apex/advanced.html#gradient-accumulation-across-iterations
            delay_unscale = not self.is_gradient_accumulation_boundary()
            with amp.scale_loss(loss,
                                self.optimizer,
                                delay_unscale=delay_unscale) as scaled_loss:
                scaled_loss.backward()
        elif self.fp16_enabled():
            self.optimizer.backward(loss)
        else:
            loss.backward()

        if self.wall_clock_breakdown():
            self.timers('backward_inner').stop()
            self.timers('backward_inner_microstep').stop()

        if self.wall_clock_breakdown():
            self.timers('backward_allreduce_microstep').start()
            self.timers('backward_allreduce').start()

        if self.enable_backward_allreduce:
            self.allreduce_gradients()

        if self.wall_clock_breakdown():
            self.timers('backward_allreduce').stop()
            self.timers('backward_allreduce_microstep').stop()
            self.timers('backward').stop()
            self.timers('backward_microstep').stop()

        if release_loss:
            # loss.data = None
            pass

        return loss

    def is_gradient_accumulation_boundary(self):
        """Query whether the current micro-batch is at the boundary of
        gradient accumulation, and thus will trigger gradient reductions and
        an optimizer step.

        Returns:
            bool: if the current step is a gradient accumulation boundary.
        """
        return (self.micro_steps + 1) % \
            self.gradient_accumulation_steps() == 0

    def zero_grad(self):
        """
        Zero parameter grads.
        """
        for param_name, param in self.module.named_parameters():
            param.grad = None

    def clip_fp32_gradients(self):
        torch.nn.utils.clip_grad_norm_(parameters=self.module.parameters(),
                                       max_norm=self.gradient_clipping())

    def _take_model_step(self, lr_kwargs):
        if self.gradient_clipping() > 0.0:
            if not self.fp16_enabled() and not self.amp_enabled():
                self.clip_fp32_gradients()
            elif self.amp_enabled():
                # AMP's recommended way of doing clipping
                # https://nvidia.github.io/apex/advanced.html#gradient-clipping
                master_params = amp.master_params(self.optimizer)
                torch.nn.utils.clip_grad_norm_(parameters=master_params,
                                               max_norm=self.gradient_clipping())
        self.optimizer.step()

        #zero grad in basic optimizer could be unreliable and may not exhibit
        #the behaviour that we want
        if not self.zero_optimization() and not self.fp16_enabled(
        ) and not self.amp_enabled():
            self.zero_grad()
        else:
            self.optimizer.zero_grad()

        report_progress = self.global_rank == 0 if self.global_rank else True

        # Check overlow here since in DS fp16 optimizer, the overflow is updated in above step() function.
        overflow = False
        if hasattr(self.optimizer, 'overflow'):
            overflow = self.optimizer.overflow

        if overflow:
            self.skipped_steps += 1
        else:
            if self.lr_scheduler is not None:
                self.lr_scheduler.step(**(lr_kwargs or {}))
            if report_progress and (self.global_steps + 1) % self.steps_per_print() == 0:
                self._report_progress(self.global_steps + 1)

        self.global_steps += 1
        self.global_samples += self.train_batch_size()

    def step(self, lr_kwargs=None):
        r"""Execute the weight update step after forward and backward propagation
        on effective_train_batch.
        """
        if self.wall_clock_breakdown():
            self.timers('step_microstep').start()
            self.timers('step').start()

        assert self.optimizer is not None, "must provide optimizer during " \
                                           "init in order to use step"
        report_progress = self.global_rank == 0 if self.global_rank else True

        # Update the model when we reach gradient accumulation boundaries
        if self.is_gradient_accumulation_boundary():
            if self.progressive_layer_drop:
                self.progressive_layer_drop.update_state(self.global_steps)

            self._take_model_step(lr_kwargs)

        self.tput_timer.stop(report_progress)

        # Log learning rate
        if self.tensorboard_enabled():
            if self.is_gradient_accumulation_boundary():
                if self.global_rank == 0:
                    self.summary_events = [(f'Train/Samples/lr',
                                            self.get_lr()[0],
                                            self.global_samples)]
                    for event in self.summary_events:  # write_summary_events
                        self.summary_writer.add_scalar(event[0], event[1], event[2])
                    if self.fp16_enabled() and hasattr(self.optimizer, 'cur_scale'):
                        self.summary_events.append((f'Train/Samples/loss_scale',
                                                    self.optimizer.cur_scale,
                                                    self.global_samples))
                    for event in self.summary_events:  # write_summary_events
                        self.summary_writer.add_scalar(event[0], event[1], event[2])
                    self.summary_writer.flush()

        if self.wall_clock_breakdown():
            self.timers('step').stop()
            self.timers('step_microstep').stop()
            timer_names = [
                'forward_microstep',
                'backward_microstep',
                'backward_inner_microstep',
                'backward_allreduce_microstep',
                'step_microstep'
            ]
            self.timers.log(names=timer_names, memory_breakdown=self.memory_breakdown())

            # Log timing
            if self.is_gradient_accumulation_boundary():
                if self.tensorboard_enabled():
                    if self.global_rank == 0:
                        self.summary_events = [
                            (f'Train/Samples/elapsed_time_ms_forward',
                             self.timers('forward').elapsed(reset=False) * 1000.0,
                             self.global_samples),
                            (f'Train/Samples/elapsed_time_ms_backward',
                             self.timers('backward').elapsed(reset=False) * 1000.0,
                             self.global_samples),
                            (f'Train/Samples/elapsed_time_ms_backward_inner',
                             self.timers('backward_inner').elapsed(reset=False) * 1000.0,
                             self.global_samples),
                            (f'Train/Samples/elapsed_time_ms_backward_allreduce',
                             self.timers('backward_allreduce').elapsed(reset=False) *
                             1000.0,
                             self.global_samples),
                            (f'Train/Samples/elapsed_time_ms_step',
                             self.timers('step').elapsed(reset=False) * 1000.0,
                             self.global_samples)
                        ]
                        for event in self.summary_events:  # write_summary_events
                            self.summary_writer.add_scalar(event[0], event[1], event[2])
                        self.summary_writer.flush()

            if self.wall_clock_breakdown():
                self.timers.log([
                    'forward',
                    'backward',
                    'backward_inner',
                    'backward_allreduce',
                    'step'
                ])

        self.micro_steps += 1

    def _get_optimizer_param(self, param_name):
        result = []
        if not self.optimizer:
            return result
        for group in self.optimizer.param_groups:
            if param_name in group:
                result.append(group[param_name])
            else:
                result.append(0.0)
        return result

    def get_lr(self):
        return self._get_optimizer_param('lr')

    def get_type(self):
        return self._get_optimizer_param('type')

    def get_mom(self):
        if self.optimizer_name() in ['SGD', 'RMSprop']:
            return self._get_optimizer_param('momentum')
        else:
            return self._get_optimizer_param('betas')

    def get_pld_theta(self):
        if self.progressive_layer_drop:
            return self.progressive_layer_drop.get_theta()
        else:
            return None

    def _report_progress(self, step):
        lr = self.get_lr()
        mom = self.get_mom()
        log_dist(f'step={step}, skipped={self.skipped_steps}, lr={lr}, mom={mom}',
                 ranks=[0])

    def allreduce_bucket(self, bucket):
        tensor = self.flatten(bucket)

        tensor_to_allreduce = tensor

        if self.allreduce_always_fp32():
            tensor_to_allreduce = tensor.float()

        if self.postscale_gradients():
            if self.gradient_predivide_factor() != 1.0:
                tensor_to_allreduce.mul_(1. / self.gradient_predivide_factor())

            dist.all_reduce(tensor_to_allreduce, group=self.data_parallel_group)

            if self.gradient_average:
                if self.gradient_predivide_factor() != self.dp_world_size:
                    tensor_to_allreduce.mul_(self.gradient_predivide_factor() /
                                             self.dp_world_size)
        else:
            tensor_to_allreduce.div_(self.dp_world_size)
            dist.all_reduce(tensor_to_allreduce, group=self.data_parallel_group)

        if self.allreduce_always_fp32() and tensor is not tensor_to_allreduce:
            tensor.copy_(tensor_to_allreduce)

        return tensor

    def allreduce_and_copy(self, small_bucket):
        allreduced = self.allreduce_bucket(small_bucket)
        for buf, synced in zip(small_bucket, self.unflatten(allreduced, small_bucket)):
            buf.copy_(synced)

    def allreduce_no_retain(self, bucket, numel_per_bucket=500000000):
        small_bucket = []
        numel = 0
        for tensor in bucket:
            small_bucket.append(tensor)
            numel = numel + tensor.numel()
            if numel > numel_per_bucket:
                self.allreduce_and_copy(small_bucket)
                small_bucket = []
                numel = 0
        if len(small_bucket) > 0:
            self.allreduce_and_copy(small_bucket)

    def buffered_allreduce_fallback(self, grads=None, elements_per_buffer=500000000):
        grads = []
        for param_name, param in self.module.named_parameters():
            if param.grad is None:
                # In cases where there is an imbalance of empty grads across
                # ranks we must create empty grads, this will ensure that every
                # rank is reducing the same size. In some cases it may make
                # sense in the future to support the ability to average not
                # w.r.t. world size but with a different value.
                param.grad = torch.zeros(param.size(),
                                         dtype=param.dtype,
                                         device=param.device)
                grads.append(param.grad.data)
            else:
                grad_data = param.grad.data
                if self.sparse_gradients_enabled(
                ) and param_name in self.csr_tensor_module_names:
                    grads.append(CSRTensor(grad_data))
                else:
                    grads.append(grad_data)

        split_buckets = split_half_float_double_csr(grads)

        for i, bucket_tuple in enumerate(split_buckets):
            bucket_type, bucket = bucket_tuple
            if bucket_type == CSRTensor.type():
                self.csr_allreduce_no_retain(bucket)
            else:
                self.allreduce_no_retain(bucket, numel_per_bucket=elements_per_buffer)

    def csr_allreduce_no_retain(self, bucket):
        allreduced_csrs = self.csr_allreduce_bucket(bucket)
        # Densify csr tensor and copy back to original location
        for csr in allreduced_csrs:
            dense_tensor = csr.to_dense()
            csr.orig_dense_tensor.copy_(dense_tensor)

    def csr_allreduce_bucket(self, bucket):
        csr_list = []
        for csr in bucket:
            csr_list.append(self.csr_allreduce(csr))
        return csr_list

    def csr_allreduce(self, csr):
        # Pre-divide for fp16 stability
        csr.values.div_(self.dp_world_size)

        indices_device_list = self.csr_all_gather(csr.indices)
        values_device_list = self.csr_all_gather(csr.values)

        csr.indices = torch.cat(indices_device_list)
        csr.values = torch.cat(values_device_list)
        return csr

    def csr_all_gather(self, value):
        my_size = torch.LongTensor([value.size()[0]]).to(self.device)
        all_sizes = self.all_gather_scalar(my_size)
        max_size = torch.cat(all_sizes).max()
        fill_size = (max_size - my_size)

        assert value.dim() in [1, 2]
        if value.dim() == 1:
            if fill_size > 0:
                value = torch.cat([value, value.new_zeros(fill_size)])
            tensor_list = [value.new_zeros(max_size) for _ in range(self.dp_world_size)]
        else:
            if fill_size > 0:
                value = torch.cat([value, value.new_zeros(fill_size, value.size()[1])])
            tensor_list = [
                value.new_zeros(max_size,
                                value.size()[1]) for _ in range(self.dp_world_size)
            ]

        dist.all_gather(tensor_list, value, group=self.data_parallel_group)
        tensors = []
        for dev_idx, t in enumerate(tensor_list):
            size = all_sizes[dev_idx][0]
            tensors.append(
                t.index_select(0,
                               torch.LongTensor(range(size)).to(self.device)))

        return tensors

    def all_gather_scalar(self, value):
        tensor_list = [value.new_zeros(value.size()) for _ in range(self.dp_world_size)]
        dist.all_gather(tensor_list, value, group=self.data_parallel_group)
        return tensor_list

    def module_state_dict(self, destination=None, prefix='', keep_vars=False):
        sd = self.module.state_dict(destination, prefix, keep_vars)
        return sd

    def load_module_state_dict(self, state_dict, strict=True):
        self.module.load_state_dict(state_dict, strict=strict)

    def _get_rank_zero_ckpt_name(self, checkpoints_path, tag, mp_rank, dp_rank):
        filename = 'zero_pp_rank_{}'.format(dp_rank)
        zero_ckpt_name = os.path.join(
            checkpoints_path,
            str(tag),
            filename + '_mp_rank_{:02d}'.format(mp_rank) + 'optim_states.pt')
        return zero_ckpt_name

    def _get_zero_ckpt_name(self, checkpoints_path, tag):
        mp_rank = 0 if self.mpu is None else self.mpu.get_model_parallel_rank()
        pp_rank = torch.distributed.get_rank(group=self.optimizer.dp_process_group)
        return self._get_rank_zero_ckpt_name(checkpoints_path, tag, mp_rank, pp_rank)

    def _get_ckpt_name(self, checkpoints_path, tag):
        mp_rank = 0 if self.mpu is None else self.mpu.get_model_parallel_rank()
        ckpt_name = os.path.join(checkpoints_path,
                                 str(tag),
                                 'mp_rank_{:02d}'.format(mp_rank) + '_model_states.pt')
        return ckpt_name

    def load_checkpoint(self,
                        load_dir,
                        tag=None,
                        load_module_strict=True,
                        load_optimizer_states=True,
                        load_lr_scheduler_states=True):
        """Load training checkpoint

        Arguments:
            load_dir: Required. Directory to load the checkpoint from
            tag: Checkpoint tag used as a unique identifier for checkpoint, if not provided will attempt to load tag in 'latest' file
            load_module_strict: Optional. Boolean to strictly enforce that the keys in state_dict of module and checkpoint match.
            load_optimizer_states: Optional. Boolean to load the training optimizer states from Checkpoint. Ex. ADAM's momentum and variance
            load_lr_scheduler_states: Optional. Boolean to add the learning rate scheduler states from Checkpoint.
        Return:
            load_path: Path of the loaded checkpoint. None if loading the checkpoint failed
            client_state: State dictionary used for loading required training states in the client code.
        """

        if tag is None:
            latest_path = os.path.join(load_dir, 'latest')
            assert os.path.isfile(latest_path), f"Unable to find latest file at {latest_path}, if trying to load latest " \
                "checkpoint please ensure this file exists or pass an explicit checkpoint tag when loading a checkpoint."
            with open(latest_path, 'r') as fd:
                tag = fd.read().strip()

        load_path, client_states = self._load_checkpoint(load_dir,
                                                         tag,
                                                         load_module_strict=load_module_strict,
                                                         load_optimizer_states=load_optimizer_states,
                                                         load_lr_scheduler_states=load_lr_scheduler_states)

        if self.zero_optimization() and load_path is not None:
            self._load_zero_checkpoint(load_dir,
                                       tag,
                                       load_optimizer_states=load_optimizer_states)

        return load_path, client_states

    def _load_checkpoint(self,
                         load_dir,
                         tag,
                         load_module_strict=True,
                         load_optimizer_states=True,
                         load_lr_scheduler_states=True):

        load_path = self._get_ckpt_name(load_dir, tag)

        if not os.path.exists(load_path):
            logger.warn(
                'Client provided checkpoint load path: {} does not exist ... skip checkpoint load'
                .format(load_path))
            return None, None

        logger.info(f'rank: {self.global_rank} loading checkpoint: {load_path}')
        checkpoint = torch.load(load_path, map_location=lambda storage, loc: storage)

        if isinstance(self.module, PipelineModule):
            # Pipeline parallelism uses this to load its own checkpoint files.
            self._curr_ckpt_path = os.path.join(load_dir, tag)

        self.load_module_state_dict(state_dict=checkpoint['module'],
                                    strict=load_module_strict)
        if not self.zero_optimization():
            if self.fp16_enabled():
                self.optimizer.load_state_dict(
                    checkpoint['optimizer'],
                    load_optimizer_states=load_optimizer_states)
            elif load_optimizer_states:
                self.optimizer.load_state_dict(checkpoint['optimizer'])

        if load_lr_scheduler_states and self.lr_scheduler is not None:
            self.lr_scheduler.load_state_dict(checkpoint['lr_scheduler'])

        self.csr_tensor_module_names = checkpoint['csr_tensor_module_names']
        self.global_steps = checkpoint['global_steps']
        self.global_samples = checkpoint.get('global_samples',
                                             self.global_steps * self.train_batch_size())
        self.skipped_steps = checkpoint['skipped_steps']
        self.loaded_checkpoint_mp_world_size = checkpoint['mp_world_size']
        self.loaded_checkpoint_dp_world_size = checkpoint['dp_world_size']
        deepspeed_states = [
            'module',
            'optimizer',
            'lr_scheduler',
            'csr_tensor_module_names',
            'skipped_steps',
            'global_steps',
            'dp_world_size',
            'mp_world_size'
        ]
        client_state = {
            key: value
            for key,
            value in checkpoint.items() if not key in deepspeed_states
        }

        return load_path, client_state

    def _load_zero_checkpoint(self, load_dir, tag, load_optimizer_states=True):
        zero_sd_list = self._get_all_zero_checkpoints(load_dir, tag)
        if zero_sd_list is None:
            return

        self.optimizer.load_state_dict(
            state_dict_list=zero_sd_list,
            load_optimizer_states=load_optimizer_states,
            load_from_fp32_weights=self.zero_load_from_fp32_weights())
        print(
            f'loading {len(zero_sd_list)} zero partition checkpoints for rank {self.global_rank}'
        )

    def _get_mp_rank_zero_checkpoint_names(self, load_dir, tag, mp_rank, dp_world_size):
        zero_ckpt_names = []
        for dp_rank in range(dp_world_size):
            ckpt_name = self._get_rank_zero_ckpt_name(checkpoints_path=load_dir,
                                                      tag=tag,
                                                      mp_rank=mp_rank,
                                                      dp_rank=dp_rank)
            zero_ckpt_names.append(ckpt_name)

        return zero_ckpt_names

    def _get_all_zero_checkpoint_names(self,
                                       load_dir,
                                       tag,
                                       mp_world_size,
                                       dp_world_size):
        zero_ckpt_names = []
        for mp_rank in range(mp_world_size):
            mp_rank_ckpt_names = self._get_mp_rank_zero_checkpoint_names(
                load_dir=load_dir,
                tag=tag,
                mp_rank=mp_rank,
                dp_world_size=dp_world_size)
            zero_ckpt_names += mp_rank_ckpt_names

        return zero_ckpt_names

    def _get_all_zero_checkpoints(self, load_dir, tag):
        mp_rank = 0 if self.mpu is None else self.mpu.get_model_parallel_rank()
        zero_ckpt_names = self._get_mp_rank_zero_checkpoint_names(
            load_dir=load_dir,
            tag=tag,
            mp_rank=mp_rank,
            dp_world_size=self.loaded_checkpoint_dp_world_size)
        invalid_zero_ckpt_paths = []
        for ckpt_name in zero_ckpt_names:
            if not os.path.exists(ckpt_name):
                invalid_zero_ckpt_paths.append(ckpt_name)

        if len(invalid_zero_ckpt_paths) > 0:
            logger.warn(
                f"Client provided zero checkpoint load paths: {invalid_zero_ckpt_paths} does not exist"
            )
            return None

        zero_sd_list = []
        for ckpt_name in zero_ckpt_names:
            zero_sd_list.append(torch.load(ckpt_name, map_location='cpu'))

        zero_optimizer_sd = [sd['optimizer_state_dict'] for sd in zero_sd_list]
        print(
            f"successfully loaded {len(zero_optimizer_sd)} ZeRO state_dicts for rank {self.global_rank}"
        )
        return zero_optimizer_sd

    def save_checkpoint(self, save_dir, tag=None, client_state={}, save_latest=True):
        r"""Save training checkpoint

        Arguments:
            save_dir: Required. Directory for saving the checkpoint
            tag: Optional. Checkpoint tag used as a unique identifier for the checkpoint, global step is used if not provided.
            client_state: Optional. State dictionary used for saving required training states in the client code.
            save_latest: Optional. Save a file 'latest' pointing to the latest saved checkpoint.
        """

        # This is to make sure the checkpoint names are created without collision
        # There seems to be issue creating them in parallel

        # Ensure save_dir directory exists
        os.makedirs(save_dir, exist_ok=True)

        if tag is None:
            tag = f"global_step{self.global_steps}"

        if self.save_non_zero_checkpoint:
            self._create_checkpoint_file(save_dir, tag, False)
            self._save_checkpoint(save_dir, tag, client_state=client_state)

        if self.save_zero_checkpoint:
            self._create_zero_checkpoint_files(save_dir, tag)
            self._save_zero_checkpoint(save_dir, tag)

        # Save latest checkpoint tag
        if save_latest:
            with open(os.path.join(save_dir, 'latest'), 'w') as fd:
                fd.write(tag)

        return True

    def _create_checkpoint_file(self, save_dir, tag, zero_checkpoint):
        name_function = self._get_zero_ckpt_name if zero_checkpoint else self._get_ckpt_name
        try:
            checkpoint_name = name_function(save_dir, tag)
            ensure_directory_exists(checkpoint_name)
        except:
            logger.error(f'Failed saving model checkpoint to {save_dir} with tag {tag}')
            return False

        return True

    def _create_zero_checkpoint_files(self, save_dir, tag):
        success = True
        # zero checkpoint files are created sequentially
        for rank in range(self.world_size):
            if rank == self.global_rank:
                success = self._create_checkpoint_file(save_dir, tag, True)

            dist.barrier()

        return success

    def _save_checkpoint(self, save_dir, tag, client_state={}):

        save_path = self._get_ckpt_name(save_dir, tag)
        # A hack to save the checkpointing directory. Pipeline parallelism overrides
        # module_state_dict() and uses this path to save the model. module_state_dict()
        # then instead just returns None.
        self._curr_ckpt_path = os.path.join(save_dir, tag)

        state = {
            'module':
            self.module_state_dict(),
            'optimizer':
            self.optimizer.state_dict()
            if self.optimizer and not self.zero_optimization() else None,
            'lr_scheduler':
            self.lr_scheduler.state_dict() if self.lr_scheduler is not None else None,
            'csr_tensor_module_names':
            self.csr_tensor_module_names,
            'skipped_steps':
            self.skipped_steps,
            'global_steps':
            self.global_steps,
            'global_samples':
            self.global_samples,
            'dp_world_size':
            self.dp_world_size,
            'mp_world_size':
            self.mp_world_size
        }
        state.update(client_state)

        log_dist(message=f'Saving model checkpoint: {save_path}', ranks=[0])
        #logger.info('Saving model checkpoint: {}'.format(save_path))
        torch.save(state, save_path)
        self._curr_save_path = None

    def _save_zero_checkpoint(self, save_path, tag):
        zero_checkpoint_name = self._get_zero_ckpt_name(save_path, tag)
        zero_sd = {'optimizer_state_dict': self.optimizer.state_dict()}
        torch.save(zero_sd, zero_checkpoint_name)
        logger.info('zero checkpoint saved {}'.format(zero_checkpoint_name))<|MERGE_RESOLUTION|>--- conflicted
+++ resolved
@@ -137,15 +137,11 @@
         self._configure_with_arguments(args, mpu)
         self._do_sanity_check()
 
-<<<<<<< HEAD
         if mpu is not None:
             assert not self.elasticity_enabled(), "Elasticity is not currently supported" \
                 " with model parallelism."
 
-        self._init_distributed(dist_init_required)
-=======
         self._set_distributed_vars()
->>>>>>> 7435b2f1
 
         if self.tensorboard_enabled() and self.global_rank == 0:
             self.summary_writer = self.get_summary_writer()
@@ -202,93 +198,9 @@
         self.flatten = util_ops.flatten
         self.unflatten = util_ops.unflatten
 
-<<<<<<< HEAD
-    def _in_aml(self):
-        # read AzureML environment variable to detect if we are using an Azure ML environment
-        if 'AZUREML_EXPERIMENT_ID' in os.environ:
-            return True
-        else:
-            return False
-
-    def _set_environment_variables_for_nccl_backend(self,
-                                                    args,
-                                                    master_port=6105,
-                                                    verbose=True):
-        """Helper routine to get and set environment variables.
-        This is adapted from Azure ML's documentation available from:
-        https://azure.github.io/azureml-web/docs/cheatsheet/distributed-training/#environment-variables-from-openmpi
-        """
-        os.environ["RANK"] = os.environ["OMPI_COMM_WORLD_RANK"]
-        os.environ["WORLD_SIZE"] = os.environ["OMPI_COMM_WORLD_SIZE"]
-        single_node = int(os.environ["OMPI_COMM_WORLD_LOCAL_SIZE"]) == int(
-            os.environ["WORLD_SIZE"])
-        if not single_node:
-            master_node_params = os.environ["AZ_BATCH_MASTER_NODE"].split(":")
-            os.environ["MASTER_ADDR"] = master_node_params[0]
-            # Do not overwrite master port with that defined in AZ_BATCH_MASTER_NODE
-            if "MASTER_PORT" not in os.environ:
-                os.environ["MASTER_PORT"] = str(master_port)
-        else:
-            os.environ["MASTER_ADDR"] = os.environ["AZ_BATCHAI_MPI_MASTER_NODE"]
-            os.environ["MASTER_PORT"] = "54965"
-        print("NCCL_SOCKET_IFNAME original value = {}".format(
-            os.environ["NCCL_SOCKET_IFNAME"]))
-
-        os.environ["NCCL_SOCKET_IFNAME"] = "^docker0,lo"
-        args.local_rank = int(os.environ["OMPI_COMM_WORLD_LOCAL_RANK"])
-
-        if verbose:
-            logger.info(
-                "Discovered AzureML settings of world_rank={}, local_rank={}, world_size={}, master_addr={}, master_port={}"
-                .format(os.environ['RANK'],
-                        args.local_rank,
-                        os.environ['WORLD_SIZE'],
-                        os.environ['MASTER_ADDR'],
-                        os.environ['MASTER_PORT']))
-
-    def _mpi_check(self, args, dist_init_required):
-        from mpi4py import MPI
-        import subprocess
-        comm = MPI.COMM_WORLD
-        rank = comm.Get_rank()
-        world_size = comm.Get_size()
-
-        master_addr = None
-        if rank == 0:
-            hostname_cmd = ["hostname -I"]
-            result = subprocess.check_output(hostname_cmd, shell=True)
-            master_addr = result.decode('utf-8').split()[0]
-        master_addr = comm.bcast(master_addr, root=0)
-
-        # Determine local rank by assuming hostnames are unique
-        proc_name = MPI.Get_processor_name()
-        all_procs = comm.allgather(proc_name)
-        local_rank = sum([i == proc_name for i in all_procs[:rank]])
-
-        os.environ['RANK'] = str(rank)
-        os.environ['WORLD_SIZE'] = str(world_size)
-        args.local_rank = local_rank
-        os.environ['MASTER_ADDR'] = master_addr
-        os.environ['MASTER_PORT'] = TORCH_DISTRIBUTED_DEFAULT_PORT
-
-        logger.info(
-            "Discovered MPI settings of world_rank={}, local_rank={}, world_size={}, master_addr={}, master_port={}"
-            .format(os.environ['RANK'],
-                    args.local_rank,
-                    os.environ['WORLD_SIZE'],
-                    os.environ['MASTER_ADDR'],
-                    os.environ['MASTER_PORT']))
-
-        if not dist_init_required and dist.is_initialized():
-            assert dist.get_rank() == rank, "MPI rank {} does not match torch rank {}".format(rank, dist.get_rank())
-            assert dist.get_world_size() == world_size, "MPI world size {} does not match torch world size {}".format(
-                world_size, dist.get_world_size())
-
     def elasticity_enabled(self):
         return self._config.elasticity_enabled
 
-=======
->>>>>>> 7435b2f1
     def pld_enabled(self):
         return self._config.pld_enabled
 
